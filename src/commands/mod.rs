use regex::Regex;
use std::fs;
use std::path::Path;

use crate::autocomplete::{autocomplete_file_path, autocomplete_memory_id, autocomplete_model_id};
use crate::chat::{self, Prompt, PromptType};
use crate::commands_registry::{Command, CommandType, register_command};
use crate::files::files as file_module; // Import autocomplete handlers

pub mod bash_cmd;
pub mod help;
pub mod set_model;
<<<<<<< HEAD
pub mod session_cmd;
=======
>>>>>>> d5bedf7b
pub mod workflow_cmd;

// Initialize and register all commands
pub fn register_all_commands() {
    // List files command
    register_command(Command {
        name: "list-files".to_string(),
        pattern: Regex::new(r"@list-files\(\s*(\S+)\s*\)").unwrap(),
        description: "List files matching a pattern".to_string(),
        usage_example: "@list-files([wildcard])".to_string(),
        handler: |params| {
            if params.is_empty() {
                println!("Usage: @list-files [wildcard]");
                return Ok(None);
            }
            let pattern = &params[0];
            let files = file_module::list_files(pattern)?;
            Ok(Some(format!("\n{}\n", files.join("\n"))))
        },
        section: "file".to_string(),
        command_type: CommandType::NotLLM,
        autocomplete_handler: Some(autocomplete_file_path),
    });

    // List folders command
    register_command(Command {
        name: "list-folders".to_string(),
        pattern: Regex::new(r"@list-folders\(\s*(\S+)\s*\)").unwrap(),
        description: "List folders matching a pattern".to_string(),
        usage_example: "@list-folders([wildcard])".to_string(),
        handler: |params| {
            if params.is_empty() {
                println!("Usage: @list-folders [wildcard]");
                return Ok(None);
            }
            let pattern = &params[0];
            let folders = file_module::list_folders(pattern)?;
            Ok(Some(folders.join("\n")))
        },
        section: "folder".to_string(),
        command_type: CommandType::NotLLM,
        autocomplete_handler: Some(autocomplete_file_path),
    });

    // Read files command
    register_command(Command {
        name: "read-files".to_string(),
        pattern: Regex::new(r"@read-files\(\s*(\S+)\s*,\s*(\S+)\s*\)").unwrap(),
        description: "Read multiple files using wildcard pattern into memory".to_string(),
        usage_example: "@read-files([wildcard])".to_string(),
        handler: |params| {
            if params.is_empty() {
                println!("Usage: @read-files([wildcard])");
                return Ok(None);
            }
            let pattern = &params[0];
            let files_map = file_module::read_files(pattern)?;

            // Concatenate all file contents into one string
            let mut combined_content = String::new();
            for (filename, content) in &files_map {
                combined_content.push_str(&format!("File: {}\n", filename));
                combined_content.push_str(content);
                combined_content.push_str("\n\n");
            }

            Ok(Some(format!("{}", combined_content)))
        },
        section: "file".to_string(),
        command_type: CommandType::LLM,
        autocomplete_handler: Some(autocomplete_file_path),
    });

    register_command(Command {
        name: "read-folders".to_string(),
        pattern: Regex::new(r"@read-folders\(\s*(\S+)\s*\)").unwrap(),
        description: "Read multiple folders using wildcard pattern into memory".to_string(),
        usage_example: "@read-folders([wildcard])".to_string(),
        handler: |params| {
            if params.is_empty() {
                println!("Usage: @read-folders([wildcard])");
                return Ok(None);
            }
            let pattern = &params[0];
            let files_map = file_module::read_folder(pattern)?;

            // Concatenate all file contents into one string
            let mut combined_content = String::new();
            for (filename, content) in &files_map {
                combined_content.push_str(&format!("File: {}\n", filename));
                combined_content.push_str(content);
                combined_content.push_str("\n\n");
            }

            Ok(Some(format!("{}", combined_content)))
        },
        section: "folder".to_string(),
        command_type: CommandType::LLM,
        autocomplete_handler: Some(autocomplete_file_path),
    });

    // Read file command
    register_command(Command {
        name: "read-file".to_string(),
        pattern: Regex::new(r"@read-file\(\s*(\S+)\s*\)").unwrap(),
        description: "Read a file into prompt".to_string(),
        usage_example: "@read-file([filename])".to_string(),
        handler: |params| {
            if params.is_empty() {
                println!("Usage: @read-file([filename])");
                return Ok(None);
            }
            let filename = &params[0];
            let contents = file_module::read_file(filename)?;

            Ok(Some(format!("File: {}\n{}", filename, contents)))
        },
        section: "file".to_string(),
        command_type: CommandType::LLM,
        autocomplete_handler: Some(autocomplete_file_path),
    });

    register_command(Command {
        name: "get-memory".to_string(),
        pattern: Regex::new(r"@get-memory\(\s*(\S+)\s*\)").unwrap(),
        description: "Load content from memory into chat".to_string(),
        usage_example: "@get-memory([memory-id])".to_string(),
        handler: |params| {
            if params.is_empty() {
                println!("Usage: @get-memory([memory-id])");
                return Ok(None);
            }
            let memory_id = &params[0];
            let memory = chat::get_memory().lock().unwrap();

            match memory.get(memory_id) {
                Some(prompt) => Ok(Some(format!("{}:\n{}\n", memory_id, prompt.value))),
                None => Ok(Some(format!("Error: prompt id {} not found.", memory_id))),
            }
        },
        section: "memory".to_string(),
        command_type: CommandType::LLM,
        autocomplete_handler: Some(autocomplete_memory_id),
    });

    register_command(Command {
        name: "set-alias".to_string(),
        pattern: Regex::new(r"@set-alias\(\s*(\S+)\s*,\s*(\S+)\s*\)").unwrap(),
        description: "Load content from memory into chat".to_string(),
        usage_example: "@set-alias([alias-id])".to_string(),
        handler: |params| {
            if params.is_empty() {
                println!("Usage: @set-alias([alias-id])");
                return Ok(None);
            }
            let alias_id = &params[0];
            let alias = &params[0];
            let memory = chat::get_memory().lock().unwrap();

            match memory.get(alias_id) {
                Some(prompt) => Ok(Some(format!(
                    "Error: alias id {} all ready found with content {}.",
                    prompt.id, prompt.value
                ))),
                None => {
                    let prompt = Prompt::new(alias.clone(), PromptType::ALIAS);
                    Ok(Some(format!("Alias {} added.", prompt.id)))
                }
            }
        },
        section: "memory".to_string(),
        command_type: CommandType::NotLLM,
        autocomplete_handler: Some(autocomplete_memory_id),
    });

    register_command(Command {
        name: "export".to_string(),
        pattern: Regex::new(r"@export\(\s*(\S+)\s*,\s*(\S+)\s*\)").unwrap(),
        description: "Export memory content into file.".to_string(),
        usage_example: "@export(45dge64 or ? or _ or @ or ~, ./output.md)".to_string(),
        handler: |params| {
            let mut content = String::new();
            let memory = chat::get_memory().lock().unwrap();

            if params.len() < 2 {
                println!("Usage: @export([id or ? or _ or @ or ~],[file-name])");
                return Ok(None);
            }
            let id = &params[0];
            let file_name = &params[1];

            let mut prompt_ordered: Vec<&Prompt> = Vec::new();
            for (_key, val) in memory.iter() {
                prompt_ordered.push(val);
            }
            // Sort prompts by date
            prompt_ordered.sort_by(|a, b| a.date.cmp(&b.date));

            for prompt in prompt_ordered.iter() {
                if id == "@"
                    || *id == prompt.id
                    || (prompt.ptype == PromptType::QUESTION && id == "?")
                    || (prompt.ptype == PromptType::ANSWER && id == "_")
                    || (prompt.ptype == PromptType::ALIAS && id == "^")
                    || (prompt.ptype == PromptType::WORKFLOW && id == "~")
                {
                    content.push_str(&format!("{}:\n{}\n", prompt.id, prompt.value));
                }
            }

            // Ensure the directory exists
            if let Some(parent) = Path::new(file_name).parent() {
                if !parent.exists() {
                    fs::create_dir_all(parent)?;
                }
            }
            fs::write(file_name, content)?;
            Ok(Some(format!("File saved {}", file_name)))
        },
        section: "Utility".to_string(),
        command_type: CommandType::NotLLM,
        autocomplete_handler: Some(autocomplete_memory_id),
    });

    // Reset context command
    register_command(Command {
        name: "reset-memory".to_string(),
        pattern: Regex::new(r"!reset-memory\(\s*\)").unwrap(),
        description: "Reset the memory".to_string(),
        usage_example: "!reset-memory()".to_string(),
        handler: |_| {
            let mut memory = chat::get_memory().lock().unwrap();
            memory.clear();
            Ok(Some("Memory reset done.".to_string()))
        },
        section: "memory".to_string(),
        command_type: CommandType::NotLLM,
        autocomplete_handler: None,
    });

    register_command(Command {
        name: "remove-memory".to_string(),
        pattern: Regex::new(r"!remove-memory\(\s*(\S+)\s*\)").unwrap(),
        description: "Remove memory item by id".to_string(),
        usage_example: "!remove-memory([memory-id])".to_string(),
        handler: |params| {
            if params.len() < 1 {
                println!("Usage: !remove-memory([memory-id])");
                return Ok(None);
            }
            let memory_id = &params[0];
            let mut memory = chat::get_memory().lock().unwrap();
            memory.remove(memory_id);
            Ok(Some(format!("Removed memory item {}", memory_id)))
        },
        section: "memory".to_string(),
        command_type: CommandType::NotLLM,
        autocomplete_handler: Some(autocomplete_memory_id),
    });

    // set model command
    register_command(Command {
        name: "set-model".to_string(),
        pattern: Regex::new(r"!set-model\(\s*(\S+)\s*\)").unwrap(),
        description: "Set LLM model".to_string(),
        usage_example: "!set-model([model-id])".to_string(),
        handler: |params| {
            if params.len() < 1 {
                println!("Usage: !set-model([model-id])");
                return Ok(None);
            }
            let model_id = &params[0];

            let command = format!("!set-model({})", model_id);
            println!("Starting model change process for {}", model_id);
            match crate::commands::set_model::handle_set_model(&command) {
                Ok(_) => Ok(Some("Model selection complete.".to_string())),
                Err(e) => {
                    println!("Error selecting model: {}", e);
                    Ok(Some(
                        "Failed to set model. See terminal for details.".to_string(),
                    ))
                }
            }
        },
        section: "utility".to_string(),
        command_type: CommandType::NotLLM,
        autocomplete_handler: Some(autocomplete_model_id),
    });

    // Register help command and set model command from existing modules
    help::register_help_command();
    bash_cmd::register_bash_command();
<<<<<<< HEAD
    session_cmd::register_session_commands();
=======
>>>>>>> d5bedf7b
    workflow_cmd::register_workflow_commands();
}<|MERGE_RESOLUTION|>--- conflicted
+++ resolved
@@ -10,10 +10,7 @@
 pub mod bash_cmd;
 pub mod help;
 pub mod set_model;
-<<<<<<< HEAD
 pub mod session_cmd;
-=======
->>>>>>> d5bedf7b
 pub mod workflow_cmd;
 
 // Initialize and register all commands
@@ -307,9 +304,6 @@
     // Register help command and set model command from existing modules
     help::register_help_command();
     bash_cmd::register_bash_command();
-<<<<<<< HEAD
     session_cmd::register_session_commands();
-=======
->>>>>>> d5bedf7b
     workflow_cmd::register_workflow_commands();
 }